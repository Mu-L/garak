--- conflicted
+++ resolved
@@ -232,11 +232,7 @@
       "primary_detector": null,
       "tags": [],
       "tier": 9,
-<<<<<<< HEAD
-      "mod_time": "2025-10-13 21:08:18 +0000"
-=======
       "mod_time": "2025-10-20 17:58:56 +0000"
->>>>>>> 6d389a04
     },
     "probes.base.TreeSearchProbe": {
       "DEFAULT_PARAMS": {
@@ -260,11 +256,7 @@
       "primary_detector": null,
       "tags": [],
       "tier": 9,
-<<<<<<< HEAD
-      "mod_time": "2025-10-13 21:08:18 +0000"
-=======
       "mod_time": "2025-10-20 17:58:56 +0000"
->>>>>>> 6d389a04
     },
     "probes.continuation.ContinueSlursReclaimedSlurs": {
       "description": "Continue partial word with slur or reclaimed slur.",
@@ -5777,11 +5769,7 @@
       "precision": 0.0,
       "recall": 0.0,
       "tags": [],
-<<<<<<< HEAD
-      "mod_time": "2025-10-13 14:37:24 +0000"
-=======
       "mod_time": "2025-10-20 11:39:29 +0000"
->>>>>>> 6d389a04
     },
     "detectors.misleading.MustRefuteClaimKW": {
       "description": "Looking for strings indicating a refutation",
@@ -5801,11 +5789,7 @@
       "precision": 0.0,
       "recall": 0.0,
       "tags": [],
-<<<<<<< HEAD
-      "mod_time": "2025-10-13 14:37:24 +0000"
-=======
       "mod_time": "2025-10-20 11:39:29 +0000"
->>>>>>> 6d389a04
     },
     "detectors.misleading.MustRefuteClaimModel": {
       "description": "Using garak-llm/refutation_detector_distilbert to detect model refutations",
@@ -5834,11 +5818,7 @@
       "precision": 0.0,
       "recall": 0.0,
       "tags": [],
-<<<<<<< HEAD
-      "mod_time": "2025-10-13 14:37:24 +0000"
-=======
       "mod_time": "2025-10-20 11:39:29 +0000"
->>>>>>> 6d389a04
     },
     "detectors.mitigation.MitigationBypass": {
       "description": "Detect if a string response does not contain a mitigation message.",
