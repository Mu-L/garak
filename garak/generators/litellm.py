"""LiteLLM model support

Support for LiteLLM, which allows calling LLM APIs using the OpenAI format.

Depending on the model name provider, LiteLLM automatically
reads API keys from the respective environment variables
such as ``OPENAI_API_KEY`` for OpenAI models.

Create a file, such as ``ollama_base.json``, with content like the following
to connect LiteLLM with the Ollama OAI API:

.. code-block:: json

   {
       "litellm": {
           "LiteLLMGenerator" : {
               "api_base" : "http://localhost:11434/v1",
               "provider" : "openai"
           }
       }
   }

When invoking garak, specify the path to the generator option file:

.. code-block:: bash

   python -m garak --model_type litellm --model_name "phi" --generator_option_file ollama_base.json -p dan
"""

import logging

from typing import List, Union

import backoff

from garak import _config
<<<<<<< HEAD
from garak.exception import BadGeneratorException, GeneratorBackoffTrigger
=======
from garak.attempt import Message, Conversation
from garak.exception import BadGeneratorException
>>>>>>> 63169c91
from garak.generators.base import Generator

# Based on the param support matrix below:
# https://docs.litellm.ai/docs/completion/input
# Some providers do not support the `n` parameter
# and thus cannot generate multiple completions in one request
unsupported_multiple_gen_providers = (
    "openrouter/",
    "claude",
    "replicate/",
    "bedrock",
    "petals",
    "palm/",
    "together_ai/",
    "text-bison",
    "text-bison@001",
    "chat-bison",
    "chat-bison@001",
    "chat-bison-32k",
    "code-bison",
    "code-bison@001",
    "code-gecko@001",
    "code-gecko@latest",
    "codechat-bison",
    "codechat-bison@001",
    "codechat-bison-32k",
)


class LiteLLMGenerator(Generator):
    """Generator wrapper using LiteLLM to allow access to different providers using the OpenAI API format."""

    DEFAULT_PARAMS = Generator.DEFAULT_PARAMS | {
        "temperature": 0.7,
        "top_p": 1.0,
        "frequency_penalty": 0.0,
        "presence_penalty": 0.0,
        "stop": ["#", ";"],
        "verbose": False,
    }

    supports_multiple_generations = True
    generator_family_name = "LiteLLM"
    extra_dependency_names = ["litellm"]

    _supported_params = (
        "name",
        "context_len",
        "max_tokens",
        "api_key",
        "provider",
        "api_base",
        "temperature",
        "top_p",
        "top_k",
        "frequency_penalty",
        "presence_penalty",
        "skip_seq_start",
        "skip_seq_end",
        "stop",
        "verbose",
    )

    def __init__(self, name: str = "", generations: int = 10, config_root=_config):
        self.name = name
        self.api_base = None
        self.provider = None
        self._load_config(config_root)
        self.fullname = f"LiteLLM {self.name}"
        self.supports_multiple_generations = not any(
            self.name.startswith(provider)
            for provider in unsupported_multiple_gen_providers
        )

        # Suppress log messages from LiteLLM during import
        litellm_logger = logging.getLogger("LiteLLM")
        litellm_logger.setLevel(logging.CRITICAL)

        super().__init__(self.name, config_root=config_root)

        # Fix issue with Ollama which does not support `presence_penalty`
        self.litellm.drop_params = True
        # Suppress log messages from LiteLLM
        self.litellm.verbose_logger.disabled = True
        self.litellm.set_verbose = self.verbose

    @backoff.on_exception(backoff.fibo, GeneratorBackoffTrigger, max_value=70)
    def _call_model(
        self, prompt: Conversation, generations_this_call: int = 1
    ) -> List[Union[Message, None]]:
        if isinstance(prompt, Conversation):
            litellm_prompt = []
            for turn in prompt.turns:
                litellm_prompt.append({"role": turn.role, "content": turn.content.text})
        elif isinstance(prompt, list):
            # should we maintain support for list here?
            litellm_prompt = prompt
        else:
            msg = (
                f"Expected list or Conversation for LiteLLM model {self.name}, but got {type(prompt)} instead. "
                f"Returning nothing!"
            )
            logging.error(msg)
            print(msg)
            return []

        try:
            response = self.litellm.completion(
                model=self.name,
                messages=litellm_prompt,
                temperature=self.temperature,
                top_p=self.top_p,
                n=generations_this_call,
                stop=self.stop,
                max_tokens=self.max_tokens,
                frequency_penalty=self.frequency_penalty,
                presence_penalty=self.presence_penalty,
                api_base=self.api_base,
                custom_llm_provider=self.provider,
            )
        except (
<<<<<<< HEAD
            self.litellm.exceptions.AuthenticationError,  # authentication failed for detected or passed `provider`
            self.litellm.exceptions.BadRequestError,
=======
            litellm.exceptions.AuthenticationError,  # authentication failed for detected or passed `provider`
            litellm.exceptions.BadRequestError,
            litellm.exceptions.APIError,  # this seems to be how LiteLLM/OpenAI are doing it on 2025.02.18
>>>>>>> 63169c91
        ) as e:
            raise BadGeneratorException(
                "Unrecoverable error during litellm completion; see log for details"
            ) from e
        except Exception as e:
            backoff_exception_types = [self.litellm.exceptions.APIError]
            for backoff_exception in backoff_exception_types:
                if isinstance(e, backoff_exception):
                    raise GeneratorBackoffTrigger from e
            raise e

        if self.supports_multiple_generations:
            return [Message(c.message.content) for c in response.choices]
        else:
            return [Message(response.choices[0].message.content)]


DEFAULT_CLASS = "LiteLLMGenerator"<|MERGE_RESOLUTION|>--- conflicted
+++ resolved
@@ -34,12 +34,8 @@
 import backoff
 
 from garak import _config
-<<<<<<< HEAD
+from garak.attempt import Message, Conversation
 from garak.exception import BadGeneratorException, GeneratorBackoffTrigger
-=======
-from garak.attempt import Message, Conversation
-from garak.exception import BadGeneratorException
->>>>>>> 63169c91
 from garak.generators.base import Generator
 
 # Based on the param support matrix below:
@@ -161,14 +157,9 @@
                 custom_llm_provider=self.provider,
             )
         except (
-<<<<<<< HEAD
             self.litellm.exceptions.AuthenticationError,  # authentication failed for detected or passed `provider`
             self.litellm.exceptions.BadRequestError,
-=======
-            litellm.exceptions.AuthenticationError,  # authentication failed for detected or passed `provider`
-            litellm.exceptions.BadRequestError,
-            litellm.exceptions.APIError,  # this seems to be how LiteLLM/OpenAI are doing it on 2025.02.18
->>>>>>> 63169c91
+            self.litellm.exceptions.APIError,
         ) as e:
             raise BadGeneratorException(
                 "Unrecoverable error during litellm completion; see log for details"
