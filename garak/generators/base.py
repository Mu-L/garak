"""Base Generator

All `garak` generators must inherit from this.
"""

import logging
import re
from typing import List, Union

from colorama import Fore, Style
import tqdm

from garak import _config
from garak.attempt import Turn
from garak.configurable import Configurable
from garak.exception import GarakException
import garak.resources.theme


class Generator(Configurable):
    """Base class for objects that wrap an LLM or other text-to-text service"""

    # avoid class variables for values set per instance
    DEFAULT_PARAMS = {
        "max_tokens": 150,
        "temperature": None,
        "top_k": None,
        "context_len": None,
        "skip_seq_start": None,
        "skip_seq_end": None,
    }

    _run_params = {"deprefix", "seed"}
    _system_params = {"parallel_requests", "max_workers"}

    active = True
    generator_family_name = None
    parallel_capable = True

    # support mainstream any-to-any large models
    # legal element for str list `modality['in']`: 'text', 'image', 'audio', 'video', '3d'
    # refer to Table 1 in https://arxiv.org/abs/2401.13601
    modality: dict = {"in": {"text"}, "out": {"text"}}

    supports_multiple_generations = (
        False  # can more than one generation be extracted per request?
    )

    def __init__(self, name="", config_root=_config):
        self._load_config(config_root)
        if "description" not in dir(self):
            self.description = self.__doc__.split("\n")[0]
        if name:
            self.name = name
        if "fullname" not in dir(self):
            if self.generator_family_name is not None:
                self.fullname = f"{self.generator_family_name}:{self.name}"
            else:
                self.fullname = self.name
        if not self.generator_family_name:
            self.generator_family_name = "<empty>"

        print(
            f"🦜 loading {Style.BRIGHT}{Fore.LIGHTMAGENTA_EX}generator{Style.RESET_ALL}: {self.generator_family_name}: {self.name}"
        )
        logging.info("generator init: %s", self)

    def _call_model(
        self, prompt: Turn, generations_this_call: int = 1
    ) -> List[Union[Turn, None]]:
        """Takes a prompt and returns an API output

        _call_api() is fully responsible for the request, and should either
        succeed or raise an exception. The @backoff decorator can be helpful
        here - see garak.generators.openai for an example usage.

        Can return None if no response was elicited"""
        raise NotImplementedError

    def _pre_generate_hook(self):
        pass

    @staticmethod
    def _verify_model_result(result: List[Union[Turn, None]]):
        assert isinstance(result, list), "_call_model must return a list"
        assert (
            len(result) == 1
        ), f"_call_model must return a list of one item when invoked as _call_model(prompt, 1), got {result}"
        assert (
            isinstance(result[0], Turn) or result[0] is None
        ), "_call_model's item must be a Turn or None"

    def clear_history(self):
        pass

    def _post_generate_hook(self, outputs: List[Turn | None]) -> List[Turn | None]:
        return outputs

    def _prune_skip_sequences(self, outputs: List[Turn | None]) -> List[Turn | None]:
        rx_complete = (
            re.escape(self.skip_seq_start) + ".*?" + re.escape(self.skip_seq_end)
        )
        rx_missing_final = re.escape(self.skip_seq_start) + ".*?$"
        rx_missing_start = ".*?" + re.escape(self.skip_seq_end)
        
        if self.skip_seq_start == "":
            complete_seqs_removed = [
                (
                    re.sub(rx_missing_start, "", o, flags=re.DOTALL | re.MULTILINE)
                    if o is not None
                    else None
                )
                for o in outputs
            ]
            return complete_seqs_removed

        else:
            complete_seqs_removed = [
                (
                    re.sub(rx_complete, "", o, flags=re.DOTALL | re.MULTILINE)
                    if o is not None
                    else None
                )
                for o in outputs
            ]

            partial_seqs_removed = [
                (
                    re.sub(rx_missing_final, "", o, flags=re.DOTALL | re.MULTILINE)
                    if o is not None
                    else None
                )
                for o in complete_seqs_removed
            ]

<<<<<<< HEAD
        for o in outputs:
            if o is None or o.text is None:
                continue
            o.text = re.sub(rx_complete, "", o.text, flags=re.DOTALL | re.MULTILINE)

        for o in outputs:
            if o is None or o.text is None:
                continue
            o.text = re.sub(
                rx_missing_final, "", o.text, flags=re.DOTALL | re.MULTILINE
            )

        return outputs
=======
            return partial_seqs_removed
>>>>>>> f8711089

    def generate(
        self, prompt: Turn, generations_this_call: int = 1, typecheck=True
    ) -> List[Union[Turn, None]]:
        """Manages the process of getting generations out from a prompt

        This will involve iterating through prompts, getting the generations
        from the model via a _call_* function, and returning the output

        Avoid overriding this - try to override _call_model or _call_api
        """

        if typecheck:
            assert isinstance(prompt, Turn), "generate() must take a Turn object"

        self._pre_generate_hook()

        assert (
            generations_this_call >= 0
        ), f"Unexpected value for generations_per_call: {generations_this_call}"

        if generations_this_call == 0:
            logging.debug("generate() called with generations_this_call = 0")
            return []

        if generations_this_call == 1:
            outputs = self._call_model(prompt, 1)

        elif self.supports_multiple_generations:
            outputs = self._call_model(prompt, generations_this_call)

        else:
            outputs = []

            if (
                hasattr(self, "parallel_requests")
                and self.parallel_requests
                and isinstance(self.parallel_requests, int)
                and self.parallel_requests > 1
            ):
                from multiprocessing import Pool

                multi_generator_bar = tqdm.tqdm(
                    total=generations_this_call,
                    leave=False,
                    colour=f"#{garak.resources.theme.GENERATOR_RGB}",
                )
                multi_generator_bar.set_description(self.fullname[:55])

                pool_size = min(
                    generations_this_call,
                    self.parallel_requests,
                    self.max_workers,
                )

                try:
                    with Pool(pool_size) as pool:
                        for result in pool.imap_unordered(
                            self._call_model, [prompt] * generations_this_call
                        ):
                            self._verify_model_result(result)
                            outputs.append(result[0])
                            multi_generator_bar.update(1)
                except OSError as o:
                    if o.errno == 24:
                        msg = "Parallelisation limit hit. Try reducing parallel_requests or raising limit (e.g. ulimit -n 4096)"
                        logging.critical(msg)
                        raise GarakException(msg) from o
                    else:
                        raise (o)

            else:
                generation_iterator = tqdm.tqdm(
                    list(range(generations_this_call)),
                    leave=False,
                    colour=f"#{garak.resources.theme.GENERATOR_RGB}",
                )
                generation_iterator.set_description(self.fullname[:55])
                for i in generation_iterator:
                    output_one = self._call_model(
                        prompt, 1
                    )  # generate once as `generation_iterator` consumes `generations_this_call`
                    self._verify_model_result(output_one)
                    outputs.append(output_one[0])

        outputs = self._post_generate_hook(outputs)

        if hasattr(self, "skip_seq_start") and hasattr(self, "skip_seq_end"):
            if self.skip_seq_start is not None and self.skip_seq_end is not None:
                outputs = self._prune_skip_sequences(outputs)

        return outputs<|MERGE_RESOLUTION|>--- conflicted
+++ resolved
@@ -104,52 +104,24 @@
         rx_missing_start = ".*?" + re.escape(self.skip_seq_end)
         
         if self.skip_seq_start == "":
-            complete_seqs_removed = [
-                (
-                    re.sub(rx_missing_start, "", o, flags=re.DOTALL | re.MULTILINE)
-                    if o is not None
-                    else None
-                )
-                for o in outputs
-            ]
-            return complete_seqs_removed
-
+            for o in outputs:
+                if o is None or o.text is None:
+                    continue
+                o.text = re.sub(rx_missing_start, "", o.text, flags=re.DOTALL | re.MULTILINE)
         else:
-            complete_seqs_removed = [
-                (
-                    re.sub(rx_complete, "", o, flags=re.DOTALL | re.MULTILINE)
-                    if o is not None
-                    else None
-                )
-                for o in outputs
-            ]
-
-            partial_seqs_removed = [
-                (
-                    re.sub(rx_missing_final, "", o, flags=re.DOTALL | re.MULTILINE)
-                    if o is not None
-                    else None
-                )
-                for o in complete_seqs_removed
-            ]
-
-<<<<<<< HEAD
-        for o in outputs:
-            if o is None or o.text is None:
-                continue
-            o.text = re.sub(rx_complete, "", o.text, flags=re.DOTALL | re.MULTILINE)
-
-        for o in outputs:
-            if o is None or o.text is None:
-                continue
-            o.text = re.sub(
-                rx_missing_final, "", o.text, flags=re.DOTALL | re.MULTILINE
-            )
+            for o in outputs:
+                if o is None or o.text is None:
+                    continue
+                o.text = re.sub(rx_complete, "", o.text, flags=re.DOTALL | re.MULTILINE)
+
+            for o in outputs:
+                if o is None or o.text is None:
+                    continue
+                o.text = re.sub(
+                    rx_missing_final, "", o.text, flags=re.DOTALL | re.MULTILINE
+                )
 
         return outputs
-=======
-            return partial_seqs_removed
->>>>>>> f8711089
 
     def generate(
         self, prompt: Turn, generations_this_call: int = 1, typecheck=True
