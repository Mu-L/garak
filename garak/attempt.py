--- conflicted
+++ resolved
@@ -179,7 +179,6 @@
             "detector_results": {k: list(v) for k, v in self.detector_results.items()},
             "notes": self.notes,
             "goal": self.goal,
-<<<<<<< HEAD
             "messages": [
                 [
                     {
@@ -190,11 +189,8 @@
                 ]
                 for thread in self.messages
             ],
-=======
-            "messages": self.messages,
             "lang": self.lang,
             "reverse_translator_outputs": list(self.reverse_translator_outputs),
->>>>>>> e358045c
         }
 
     @property
@@ -285,9 +281,6 @@
         assert isinstance(value, list)
         self._add_turn("user", value)
 
-<<<<<<< HEAD
-    def _expand_prompt_to_histories(self, breadth: int):
-=======
     def prompt_for(self, lang) -> str:
         """prompt for a known language
 
@@ -319,8 +312,7 @@
             return self.reverse_translator_outputs
         return self.all_outputs
 
-    def _expand_prompt_to_histories(self, breadth):
->>>>>>> e358045c
+    def _expand_prompt_to_histories(self, breadth: int):
         """expand a prompt-only message history to many threads"""
         if len(self.messages) == 0:
             raise TypeError(
