--- conflicted
+++ resolved
@@ -16,12 +16,7 @@
 class TenseMini:
     def _minify_prompts(self):
         random.shuffle(self.prompts)
-<<<<<<< HEAD
         self.prompts = self.prompts[: _config.run.soft_probe_prompt_cap]
-        self.generations = 1
-=======
-        self.prompts = self.prompts[:200]
->>>>>>> ccb786dc
 
 
 class PastTenseFull(Probe):
