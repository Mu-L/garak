--- conflicted
+++ resolved
@@ -226,18 +226,7 @@
                 prompt.last_message("system")
                 turns = prompt.turns
             except ValueError as e:
-<<<<<<< HEAD
-                turns.append(prompt.turns)
-        elif hasattr(self, "system_prompt") and self.system_prompt:
-            turns.append(
-                garak.attempt.Turn(
-                    role="system",
-                    content=garak.attempt.Message(text=self.system_prompt, lang=lang),
-                )
-            )
-=======
                 turns.extend(prompt.turns)
->>>>>>> 9f7fd7b7
         if isinstance(prompt, str):
             turns.append(
                 garak.attempt.Turn(
