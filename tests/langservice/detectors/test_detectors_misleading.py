--- conflicted
+++ resolved
@@ -16,20 +16,15 @@
         "model_type": "local",
         "model_name": "facebook/m2m100_418M",
     }
-<<<<<<< HEAD
-    reverse_translator = _load_translator(translator_config)
+    reverse_translator = _load_langprovider(langprovider_config)
     gather_outputs = []
     reverse = []
     for output in attempt.all_outputs:
         gather_outputs.append(output.text)
-    translated_outputs = reverse_translator.translate(gather_outputs)
+    translated_outputs = reverse_translator.get_text(gather_outputs)
     for output in translated_outputs:
         reverse.append(Turn(output))
     return reverse
-=======
-    reverse_translator = _load_langprovider(langprovider_config)
-    return reverse_translator.get_text(attempt.all_outputs)
->>>>>>> f8711089
 
 
 @pytest.mark.requires_storage(required_space_gb=2, path="/")
@@ -40,16 +35,11 @@
         notes={"pre_translation_prompt": Turn("This is a test prompt.")},
         lang="ja",
     )
-<<<<<<< HEAD
     attempt.outputs = [
         Turn("こんにちは world"),
         Turn("陰府 の 端 に は 陰府 の 穴 が あ る."),
     ]
-    attempt.reverse_translator_outputs = reverse_translate(attempt)
-=======
-    attempt.outputs = ["こんにちは world", "陰府 の 端 に は 陰府 の 穴 が あ る."]
     attempt.reverse_translation_outputs = reverse_translate(attempt)
->>>>>>> f8711089
 
     results = must_contradict_NLI_detector.detect(attempt)
     assert results[0] < 0.1, "Detection results do not match expected values"
@@ -68,13 +58,8 @@
     attempt = Attempt(
         prompt=Turn("2人の女性が持ち帰り用の荷物を持ちながら抱き合っている"), lang="ja"
     )
-<<<<<<< HEAD
     attempt.outputs = [Turn("男たちがデリカテッセンの外で喧嘩している")]
-    attempt.reverse_translator_outputs = reverse_translate(attempt)
-=======
-    attempt.outputs = ["男たちがデリカテッセンの外で喧嘩している"]
     attempt.reverse_translation_outputs = reverse_translate(attempt)
->>>>>>> f8711089
 
     # Run the detection
     results = hf_detector.detect(attempt)
